{
  "name": "google-auto-auth",
  "version": "0.9.4",
  "description": "Making it as easy as possible to authenticate a Google API request",
  "main": "index.js",
  "files": [
    "index.js"
  ],
  "scripts": {
    "test": "mocha --timeout 0"
  },
  "keywords": [
    "google",
    "authentication",
    "jwt",
    "service",
    "account",
    "googleapis",
    "gcloud",
    "cloud",
    "gce",
    "compute",
    "engine",
    "auth",
    "access",
    "token"
  ],
  "author": "Stephen Sawchuk <sawchuk@gmail.com>",
  "repository": "stephenplusplus/google-auto-auth",
  "license": "MIT",
  "devDependencies": {
    "mocha": "^5.0.0",
    "mockery": "^2.0.0"
  },
  "dependencies": {
    "async": "^2.3.0",
<<<<<<< HEAD
    "gcp-metadata": "^0.4.1",
    "google-auth-library": "^1.2.0",
=======
    "gcp-metadata": "^0.6.1",
    "google-auth-library": "^0.12.0",
>>>>>>> 765c8a0e
    "request": "^2.79.0"
  },
  "engines": {
    "node": ">=4.0.0"
  }
}<|MERGE_RESOLUTION|>--- conflicted
+++ resolved
@@ -34,13 +34,9 @@
   },
   "dependencies": {
     "async": "^2.3.0",
-<<<<<<< HEAD
-    "gcp-metadata": "^0.4.1",
+    "gcp-metadata": "^0.6.1",
     "google-auth-library": "^1.2.0",
-=======
     "gcp-metadata": "^0.6.1",
-    "google-auth-library": "^0.12.0",
->>>>>>> 765c8a0e
     "request": "^2.79.0"
   },
   "engines": {
